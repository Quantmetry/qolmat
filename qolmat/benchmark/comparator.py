from typing import Dict, List, Optional

import numpy as np
import pandas as pd

from qolmat.benchmark import cross_validation, utils
from qolmat.benchmark.missing_patterns import HoleGenerator


class Comparator:
    """
    This class implements a comparator for evaluating different imputation methods.

    Parameters
    ----------
    dict_models: Dict[str, any]
        dictionary of imputation methods
    selected_columns: List[str]
        list of column's names selected (all with at least one null value will be imputed)
    columnwise_evaluation : Optional[bool], optional
        whether the metric should be calculated column-wise or not, by default False
    search_params: Optional[Dict[str, Dict[str, Union[str, float, int]]]] = {}
        dictionary of search space for each implementation method. By default, the value is set to
        {}.
    n_cv_calls: Optional[int] = 10
        number of calls of the hyperparameters cross-validation. By default, the value is set to
        10.
    """

    def __init__(
        self,
        dict_models: Dict,
        selected_columns: List[str],
        generator_holes: HoleGenerator,
        columnwise_evaluation: Optional[bool] = True,
        search_params: Optional[Dict] = {},
        n_cv_calls: Optional[int] = 10,
    ):

        self.dict_models = dict_models
        self.selected_columns = selected_columns
        self.generator_holes = generator_holes
        self.columnwise_evaluation = columnwise_evaluation
        self.search_params = search_params
        self.n_cv_calls = n_cv_calls

    def get_errors(
        self, df_origin: pd.DataFrame, df_imputed: pd.DataFrame, df_mask: pd.DataFrame
    ) -> float:
        """Functions evaluating the reconstruction's quality

        Parameters
        ----------
        signal_ref : pd.DataFrame
            reference/orginal signal
        signal_imputed : pd.DataFrame
            imputed signal

        Returns
        -------
        dictionary
            dictionay of results obtained via different metrics
        """

        dict_errors = {}
        dict_errors["rmse"] = utils.root_mean_squared_error(
            df_origin[df_mask],
            df_imputed[df_mask],
        )
        dict_errors["mae"] = utils.mean_absolute_error(
            df_origin[df_mask],
            df_imputed[df_mask],
        )
        dict_errors["wmape"] = utils.weighted_mean_absolute_percentage_error(
            df_origin[df_mask],
            df_imputed[df_mask],
        )
        # kl = utils.kl_divergence(
        #     df_origin,
        #     df_imputed,
        # )
        # if self.columnwise_evaluation:
        #     wd = utils.wasser_distance(
        #         df_origin,
        #         df_imputed,
        #     )
        # if not self.columnwise_evaluation and df_origin.shape[1] > 1:
        #     frechet = utils.frechet_distance(
        #         df_origin,
        #         df_imputed,
        #         normalized=False,
        #     )
        errors = pd.concat(dict_errors.values(), keys=dict_errors.keys())
        return errors

    def evaluate_errors_sample(
        self, tested_model: any, df: pd.DataFrame, search_space: Optional[dict] = None
    ) -> Dict:
        """Evaluate the errors in the cross-validation

        Parameters
        ----------
        tested_model : any
            imputation model
        df : pd.DataFrame
            dataframe to impute
        search_space : Optional[dict], optional
            search space for tested_model's hyperparameters, by default None

        Returns
        -------
        pd.DataFrame
            DataFrame with the errors for each metric (in column) and at each fold (in index)
        """
        list_errors = []

        df_origin = df[self.cols_to_impute].copy()

        for df_mask in self.generator_holes.split(df_origin):

<<<<<<< HEAD
            df_origin = df[self.selected_columns].copy()
=======
>>>>>>> 7bdea8c4
            df_corrupted = df_origin.copy()
            df_corrupted[df_mask] = np.nan
            if search_space is None:
                df_imputed = tested_model.fit_transform(df_corrupted)
            else:
                cv = cross_validation.CrossValidation(
                    tested_model,
                    search_space=search_space,
                    hole_generator=self.generator_holes,
                    n_calls=self.n_cv_calls,
                )
                df_imputed = cv.fit_transform(df_corrupted)

            subset = self.generator_holes.subset
            errors = self.get_errors(df_origin[subset], df_imputed[subset], df_mask[subset])
            list_errors.append(errors)
        df_errors = pd.DataFrame(list_errors)
        errors_mean = df_errors.mean()

        return errors_mean

    def compare(self, df: pd.DataFrame, verbose: bool = True):
        """Function to compare different imputation methods on dataframe df

        Parameters
        ----------
        df : pd.DataFrame
        verbose : bool, optional
            _description_, by default True
        Returns
        -------
        pd.DataFrame
            dataframe with imputation
        """

        dict_errors = {}
        for name, tested_model in self.dict_models.items():
            if verbose:
                print(type(tested_model).__name__)

            search_space = utils.get_search_space(tested_model, self.search_params)

            dict_errors[name] = self.evaluate_errors_sample(tested_model, df, search_space)

        df_errors = pd.DataFrame(dict_errors)

        return df_errors<|MERGE_RESOLUTION|>--- conflicted
+++ resolved
@@ -113,15 +113,9 @@
             DataFrame with the errors for each metric (in column) and at each fold (in index)
         """
         list_errors = []
+        for df_mask in self.generator_holes.split(df):
 
-        df_origin = df[self.cols_to_impute].copy()
-
-        for df_mask in self.generator_holes.split(df_origin):
-
-<<<<<<< HEAD
             df_origin = df[self.selected_columns].copy()
-=======
->>>>>>> 7bdea8c4
             df_corrupted = df_origin.copy()
             df_corrupted[df_mask] = np.nan
             if search_space is None:
