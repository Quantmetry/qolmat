from __future__ import annotations

import logging
from typing import Optional
from warnings import WarningMessage

import numpy as np
import pandas as pd
import scipy
from numpy.typing import ArrayLike
from sklearn.base import BaseEstimator, TransformerMixin
from sklearn.preprocessing import StandardScaler

logger = logging.getLogger(__name__)


<<<<<<< HEAD
def _gradient_conjugue(A: ArrayLike, X: ArrayLike, tol: float = 1e-6) -> ArrayLike:
=======
def _gradient_conjugue(A: ArrayLike, X: ArrayLike) -> ArrayLike:
>>>>>>> bee7ff11
    """
    Minimize Tr(X.T AX) by imputing missing values.
    To this aim, we compute in parallel a gradient algorithm for each data.

    Parameters
    ----------
    A : ArrayLike
        A array
    X : ArrayLike
        X array
<<<<<<< HEAD
    tol : float, optional
        Tolerance, by default 1e-6
=======
>>>>>>> bee7ff11

    Returns
    -------
    ArrayLike
        Minimized array.
    """
    index_imputed = np.isnan(X).any(axis=0)
    X_temp = X[:, index_imputed].copy()
    n_iter = np.isnan(X_temp).sum(axis=0).max()
    mask = np.isnan(X_temp)
    X_temp[mask] = 0
    b = -A @ X_temp
    b[~mask] = 0
    xn, pn, rn = np.zeros(X_temp.shape), b, b  # Initialisation
    for n in range(n_iter + 2):
        # if np.max(np.sum(rn**2)) < tol : # Condition de sortie " usuelle "
        #     X_temp[mask] = xn[mask]
        #     return X_temp.transpose()
        Apn = A @ pn
        Apn[~mask] = 0
        alphan = np.sum(rn**2, axis=0) / np.sum(pn * Apn, axis=0)
        alphan[np.isnan(alphan)] = 0  # we stop updating if convergence is reached for this date
        xn, rnp1 = xn + alphan * pn, rn - alphan * Apn
        betan = np.sum(rnp1**2, axis=0) / np.sum(rn**2, axis=0)
        betan[np.isnan(betan)] = 0  # we stop updating if convergence is reached for this date
        pn, rn = rnp1 + betan * pn, rnp1

    X_temp[mask] = xn[mask]
    X_final = X.copy()
    X_final[:, index_imputed] = X_temp

    return X_final


def invert_robust(M, epsilon=1e-2):
    # In case of inversibility problem, one can add a penalty term
    Meps = M - epsilon * (M - np.diag(M.diagonal()))
    if scipy.linalg.eigh(M)[0].min() < 0:
        print("---------------- FAILURE -------------")
        print(M.shape)
        print(M)
        print(scipy.linalg.eigh(M)[0].min())
        raise WarningMessage(
            f"Negative eigenvalue, some variables may be constant or colinear, "
            f"min value of {scipy.linalg.eigh(M)[0].min():.3g} found."
        )
    if np.abs(scipy.linalg.eigh(M)[0].min()) > 1e20:
        raise WarningMessage("Large eigenvalues, imputation may be inflated.")

    return scipy.linalg.inv(Meps)


<<<<<<< HEAD
class ImputeEM(_BaseImputer):  # type: ignore
=======
class EM(BaseEstimator, TransformerMixin):
>>>>>>> bee7ff11
    """
    Imputation of missing values using a multivariate Gaussian model through EM optimization and
    using a projected Ornstein-Uhlenbeck process.

    Parameters
    ----------
    method : str
        Method for imputation, choose among "sample" or "mle".
    max_iter_em : int, optional
        Maximum number of steps in the EM algorithm
    n_iter_ou : int, optional
        Number of iterations for the Gibbs sampling method (+ noise addition),
        necessary for convergence, by default 50.
    ampli : float, optional
        Whether to sample the posterior (1)
        or to maximise likelihood (0), by default 1.
    random_state : int, optional
        The seed of the pseudo random number generator to use, for reproductibility.
    rng : Generator
            Random number generator to be used, for reproducibility.

    Attributes
    ----------
    X_intermediate : list
        List of pd.DataFrame giving the results of the EM process as function of the
        iteration number.

    Examples
    --------
    >>> import numpy as np
    >>> import pandas as pd
    >>> from qolmat.imputations.em_sampler import ImputeEM
    >>> imputor = ImputeEM(strategy="sample")
    >>> X = pd.DataFrame(data=[[1, 1, 1, 1],
    >>>                        [np.nan, np.nan, 3, 2],
    >>>                        [1, 2, 2, 1], [2, 2, 2, 2]],
    >>>                        columns=["var1", "var2", "var3", "var4"])
    >>> imputor.fit_transform(X)
    """

    def __init__(
        self,
        strategy: Optional[str] = "mle",
        max_iter_em: Optional[int] = 200,
        n_iter_ou: Optional[int] = 50,
        ampli: Optional[int] = 1,
        random_state: Optional[int] = 123,
        dt: Optional[float] = 2e-2,
        tolerance: Optional[float] = 1e-4,
        stagnation_threshold: Optional[float] = 5e-3,
        stagnation_loglik: Optional[float] = 2,
<<<<<<< HEAD
    ) -> None:
=======
    ):
>>>>>>> bee7ff11

        if strategy not in ["mle", "ou"]:
            raise Exception("strategy has to be 'mle' or 'ou'")

        self.strategy = strategy
        self.max_iter_em = max_iter_em
        self.n_iter_ou = n_iter_ou
        self.ampli = ampli
        self.random_state = random_state
        self.rng = np.random.default_rng(self.random_state)
        self.mask_outliers = None
        self.cov = None
        self.dt = dt
        self.convergence_threshold = tolerance
        self.stagnation_threshold = stagnation_threshold
        self.stagnation_loglik = stagnation_loglik
        self.scaler = StandardScaler()

        self.dict_criteria_stop = {}

    def _linear_interpolation(self, X: np.ndarray) -> np.ndarray:
        """
        Impute missing data with a linear interpolation, column-wise

        Parameters
        ----------
        X : np.ndarray
            array with missing values

        Returns
        -------
        X_interpolated : np.ndarray
            imputed array, by linear interpolation
        """
        n_rows, n_cols = X.shape
        indices = np.arange(n_cols)
        X_interpolated = X.copy()
        for i_row in range(n_rows):
            values = X[i_row]
            mask_isna = np.isnan(values)
            values_interpolated = np.interp(
                indices[mask_isna], indices[~mask_isna], values[~mask_isna]
            )
            X_interpolated[i_row, mask_isna] = values_interpolated
        return X_interpolated

    def _convert_numpy(self, X: ArrayLike) -> np.ndarray:
        """
        Convert X pd.DataFrame to an array for internal calculations.

        Parameters
        ----------
        X : ArrayLike
            Input Array.

        Returns
        -------
        np.ndarray
            Return Array.
        """
        if not isinstance(X, np.ndarray):
            if (not isinstance(X, pd.DataFrame)) & (not isinstance(X, list)):
                raise ValueError("Input array is not a list, np.array, nor pd.DataFrame.")
            X = X.to_numpy()
        return X

    def _check_convergence(self) -> bool:
        return False

    def fit(self, X: np.array):
        """
        Fit the statistical distribution with the input X array.

        Parameters
        ----------
        X : np.array
            Numpy array to be imputed
        """
        X = X.copy()
        self.hash_fit = hash(X.tobytes())
        if not isinstance(X, np.ndarray):
            raise AssertionError("Invalid type. X must be a np.ndarray.")

        if X.shape[0] < 2:
            raise AssertionError("Invalid dimensions: X must be of dimension (n,m) with m>1.")

        X = self.scaler.fit_transform(X)
        X = X.T

        mask_na = np.isnan(X)

        # first imputation
        X_sample_last = self._linear_interpolation(X)

        self.fit_distribution(X_sample_last)

        for iter_em in range(self.max_iter_em):

            X_sample_last = self._sample_ou(X_sample_last, mask_na)
<<<<<<< HEAD

            if self._check_convergence():
                logger.info(f"EM converged after {iter_em} iterations.")
                break

=======

            if self._check_convergence():
                # print(f"EM converged after {iter_em} iterations.")
                break

>>>>>>> bee7ff11
        self.dict_criteria_stop = {key: [] for key in self.dict_criteria_stop}
        self.X_sample_last = X_sample_last
        return self

    def transform(self, X: np.array) -> np.array:
        """
        Transform the input X array by imputing the missing values.

        Parameters
        ----------
        X : np.array
            Numpy array to be imputed

        Returns
        -------
        ArrayLike
            Final array after EM sampling.
        """

        if hash(X.tobytes()) == self.hash_fit:
            X = self.X_sample_last
        else:
            X = self.scaler.transform(X)
            X = X.T
            X = self._linear_interpolation(X)

        if self.strategy == "mle":
            X_transformed = self._maximize_likelihood(X)
        elif self.strategy == "ou":
            mask_na = np.isnan(X)
            X_transformed = self._sample_ou(X, mask_na)

        if np.all(np.isnan(X_transformed)):
            raise WarningMessage("Result contains NaN. This is a bug.")

        X_transformed = X_transformed.T
        X_transformed = self.scaler.inverse_transform(X_transformed)
        return X_transformed
<<<<<<< HEAD


class ImputeMultiNormalEM(ImputeEM):  # type: ignore
    """
    Imputation of missing values using a multivariate Gaussian model through EM optimization and
    using a projected Ornstein-Uhlenbeck process.

    Parameters
    ----------
    method : str
        Method for imputation, choose among "sample" or "mle".
    max_iter_em : int, optional
        Maximum number of steps in the EM algorithm
    n_iter_ou : int, optional
        Number of iterations for the Gibbs sampling method (+ noise addition),
        necessary for convergence, by default 50.
    ampli : float, optional
        Whether to sample the posterior (1)
        or to maximise likelihood (0), by default 1.
    random_state : int, optional
        The seed of the pseudo random number generator to use, for reproductibility.
    dt : float
        Process integration time step, a large value increases the sample bias and can make
        the algorithm unstable, but compensates for a smaller n_iter_ou. By default, 2e-2.

    Attributes
    ----------
    X_intermediate : list
        List of pd.DataFrame giving the results of the EM process as function of the
        iteration number.

    Examples
    --------
    >>> import numpy as np
    >>> import pandas as pd
    >>> from qolmat.imputations.em_sampler import ImputeEM
    >>> imputor = ImputeEM(strategy="sample")
    >>> X = pd.DataFrame(data=[[1, 1, 1, 1],
    >>>                        [np.nan, np.nan, 3, 2],
    >>>                        [1, 2, 2, 1], [2, 2, 2, 2]],
    >>>                        columns=["var1", "var2", "var3", "var4"])
    >>> imputor.fit_transform(X)
    """

    def __init__(
        self,
        strategy: Optional[str] = "mle",
        max_iter_em: Optional[int] = 200,
        n_iter_ou: Optional[int] = 50,
        ampli: Optional[int] = 1,
        random_state: Optional[int] = 123,
        dt: Optional[float] = 2e-2,
        tolerance: Optional[float] = 1e-4,
        stagnation_threshold: Optional[float] = 5e-3,
        stagnation_loglik: Optional[float] = 1e1,
    ) -> None:

        super().__init__(
            strategy,
            max_iter_em,
            n_iter_ou,
            ampli,
            random_state,
            dt,
            stagnation_threshold,
            stagnation_loglik,
        )
        self.tolerance = tolerance

        self.dict_criteria_stop = {"logliks": [], "means": [], "covs": []}

    def fit_distribution(self, X):
        self.means = np.mean(X, axis=1)
        self.cov = np.cov(X)
        self.cov_inv = invert_robust(self.cov, epsilon=1e-2)

    def _maximize_likelihood(self, X: ArrayLike) -> ArrayLike:
        """
        Get the argmax of a posterior distribution.

        Parameters
        ----------
        X : ArrayLike
            Input DataFrame.

=======


class MultiNormalEM(EM):
    """
    Imputation of missing values using a multivariate Gaussian model through EM optimization and
    using a projected Ornstein-Uhlenbeck process.

    Parameters
    ----------
    method : str
        Method for imputation, choose among "sample" or "mle".
    max_iter_em : int, optional
        Maximum number of steps in the EM algorithm
    n_iter_ou : int, optional
        Number of iterations for the Gibbs sampling method (+ noise addition),
        necessary for convergence, by default 50.
    ampli : float, optional
        Whether to sample the posterior (1)
        or to maximise likelihood (0), by default 1.
    random_state : int, optional
        The seed of the pseudo random number generator to use, for reproductibility.
    dt : float
        Process integration time step, a large value increases the sample bias and can make
        the algorithm unstable, but compensates for a smaller n_iter_ou. By default, 2e-2.

    Attributes
    ----------
    X_intermediate : list
        List of pd.DataFrame giving the results of the EM process as function of the
        iteration number.

    Examples
    --------
    >>> import numpy as np
    >>> import pandas as pd
    >>> from qolmat.imputations.em_sampler import ImputeEM
    >>> imputor = ImputeEM(strategy="sample")
    >>> X = pd.DataFrame(data=[[1, 1, 1, 1],
    >>>                        [np.nan, np.nan, 3, 2],
    >>>                        [1, 2, 2, 1], [2, 2, 2, 2]],
    >>>                        columns=["var1", "var2", "var3", "var4"])
    >>> imputor.fit_transform(X)
    """

    def __init__(
        self,
        strategy: Optional[str] = "mle",
        max_iter_em: Optional[int] = 200,
        n_iter_ou: Optional[int] = 50,
        ampli: Optional[int] = 1,
        random_state: Optional[int] = 123,
        dt: Optional[float] = 2e-2,
        tolerance: Optional[float] = 1e-4,
        stagnation_threshold: Optional[float] = 5e-3,
        stagnation_loglik: Optional[float] = 1e1,
    ) -> None:

        super().__init__(
            strategy,
            max_iter_em,
            n_iter_ou,
            ampli,
            random_state,
            dt,
            stagnation_threshold,
            stagnation_loglik,
        )
        self.tolerance = tolerance

        self.dict_criteria_stop = {"logliks": [], "means": [], "covs": []}

    def fit_distribution(self, X):
        self.means = np.mean(X, axis=1)
        self.cov = np.cov(X)
        self.cov_inv = invert_robust(self.cov, epsilon=1e-2)

    def _maximize_likelihood(self, X: ArrayLike) -> ArrayLike:
        """
        Get the argmax of a posterior distribution.

        Parameters
        ----------
        X : ArrayLike
            Input DataFrame.

>>>>>>> bee7ff11
        Returns
        -------
        ArrayLike
            DataFrame with imputed values.
        """
        X_center = X - self.means[:, None]
        X_imputed = _gradient_conjugue(self.cov_inv, X_center)
        X_imputed = self.means[:, None] + X_imputed
        return X_imputed

    def _sample_ou(
        self,
        X: ArrayLike,
        mask_na: ArrayLike,
    ) -> ArrayLike:
        """
        Samples the Gaussian distribution under the constraint that not na values must remain
        unchanged, using a projected Ornstein-Uhlenbeck process.
        The sampled distribution tends to the target one in the limit dt -> 0 and
        n_iter_ou x dt -> infty.
        Called by `impute_sample_ts`.

        Parameters
        ----------
        df : ArrayLike
            Inital dataframe to be imputed, which should have been already imputed using a simple
            method. This first imputation will be used as an initial guess.
        mask_na : ArrayLike
            Boolean dataframe indicating which coefficients should be resampled.
        n_iter_ou : int
            Number of iterations for the OU process, a large value decreases the sample bias
            but increases the computation time.
        ampli : float
            Amplification of the noise, if less than 1 the variance is reduced. By default, 1.

        Returns
        -------
        ArrayLike
            DataFrame after Ornstein-Uhlenbeck process.
        """
        n_samples, n_variables = X.shape

        X_init = X.copy()
        gamma = np.diagonal(self.cov)[:, None]
        list_means = []
        list_cov = []
        for iter_ou in range(self.n_iter_ou):
            noise = self.ampli * self.rng.normal(0, 1, size=(n_samples, n_variables))
            X_center = X - self.means[:, None]
            X = (
                X
                - gamma * self.cov_inv @ X_center * self.dt
                + noise * np.sqrt(2 * gamma * self.dt)
            )
            X[~mask_na] = X_init[~mask_na]
            if iter_ou > self.n_iter_ou - 50:
                list_means.append(np.mean(X, axis=1))
                list_cov.append(np.cov(X, bias=True))

        # MANOVA formula
        means_stack = np.stack(list_means, axis=1)
        self.means = np.mean(means_stack, axis=1)
        cov_stack = np.stack(list_cov, axis=2)
        self.cov = np.mean(cov_stack, axis=2) + np.cov(means_stack, bias=True)
        self.cov_inv = invert_robust(self.cov, epsilon=1e-2)

        # Stop criteria
        self.loglik = scipy.stats.multivariate_normal.logpdf(X.T, self.means, self.cov).mean()

        self.dict_criteria_stop["means"].append(self.means)
        self.dict_criteria_stop["covs"].append(self.cov)
        self.dict_criteria_stop["logliks"].append(self.loglik)

        return X

    def _check_convergence(self) -> bool:
        """Check if the EM algorithm has converged. Three criteria:
        1) if the differences between the estimates of the parameters (mean and covariance) is
        less than a threshold (min_diff_reached - convergence_threshold).
        2) if the difference of the consecutive differences of the estimates is less than a
        threshold, i.e. stagnates over the last 5 interactions (min_diff_stable -
        stagnation_threshold).
        3) if the likelihood of the data no longer increases,
        i.e. stagnates over the last 5 iterations (max_loglik - stagnation_loglik).

        Returns
        -------
        bool
            True/False if the algorithm has converged
        """

        list_means = self.dict_criteria_stop["means"]
        list_covs = self.dict_criteria_stop["covs"]
        list_logliks = self.dict_criteria_stop["logliks"]

        n_iter = len(list_means)

        min_diff_reached = (
            n_iter > 5
            and scipy.linalg.norm(list_means[-1] - list_means[-2], np.inf)
            < self.convergence_threshold
            and scipy.linalg.norm(list_covs[-1] - list_covs[-2], np.inf)
            < self.convergence_threshold
        )

        min_diff_stable = (
            n_iter > 10
            and min(
                [
                    scipy.linalg.norm(t - s, np.inf)
                    for s, t in zip(list_means[-6:], list_means[-5:])
                ]
            )
            < self.stagnation_threshold
            and min(
                [scipy.linalg.norm(t - s, np.inf) for s, t in zip(list_covs[-6:], list_covs[-5:])]
            )
            < self.stagnation_threshold
        )

        if n_iter > 10:
            logliks = pd.Series(list_logliks[-6:])
            max_loglik = min(abs(logliks.diff())) < self.stagnation_loglik
        else:
            max_loglik = False

        return min_diff_reached or min_diff_stable or max_loglik


<<<<<<< HEAD
class ImputeVAR1EM(ImputeEM):  # type: ignore
=======
class VAR1EM(EM):
>>>>>>> bee7ff11
    """
    Imputation of missing values using a vector autoregressive model through EM optimization and
    using a projected Ornstein-Uhlenbeck process.

    Parameters
    ----------
    method : str
        Method for imputation, choose among "sample" or "mle".
    max_iter_em : int, optional
        Maximum number of steps in the EM algorithm
    n_iter_ou : int, optional
        Number of iterations for the Gibbs sampling method (+ noise addition),
        necessary for convergence, by default 50.
    ampli : float, optional
        Whether to sample the posterior (1)
        or to maximise likelihood (0), by default 1.
    random_state : int, optional
        The seed of the pseudo random number generator to use, for reproductibility.

    Attributes
    ----------
    X_intermediate : list
        List of pd.DataFrame giving the results of the EM process as function of the
        iteration number.

    Examples
    --------
    >>> import numpy as np
    >>> import pandas as pd
    >>> from qolmat.imputations.em_sampler import ImputeEM
    >>> imputor = ImputeEM(strategy="sample")
    >>> X = pd.DataFrame(data=[[1, 1, 1, 1],
    >>>                        [np.nan, np.nan, 3, 2],
    >>>                        [1, 2, 2, 1], [2, 2, 2, 2]],
    >>>                        columns=["var1", "var2", "var3", "var4"])
    >>> imputor.fit_transform(X)
    """

    def __init__(
        self,
        strategy: Optional[str] = "mle",
        max_iter_em: Optional[int] = 200,
        n_iter_ou: Optional[int] = 50,
        ampli: Optional[int] = 1,
        random_state: Optional[int] = 123,
        dt: Optional[float] = 2e-2,
        tolerance: Optional[float] = 1e-4,
        stagnation_threshold: Optional[float] = 5e-3,
        stagnation_loglik: Optional[float] = 1e1,
    ) -> None:

        super().__init__(
            strategy,
            max_iter_em,
            n_iter_ou,
            ampli,
            random_state,
            dt,
            stagnation_threshold,
            stagnation_loglik,
        )
        self.tolerance = tolerance

    def fit_parameter_A(self, X):
        n_variables, n_samples = X.shape
        Xc = X - self.B[:, None]
        XX_lag = Xc[:, 1:] @ Xc[:, :-1].T
        XX = Xc @ Xc.T
        self.A = XX_lag @ invert_robust(XX, epsilon=1e-2)

    def fit_parameter_B(self, X):
        n_variables, n_samples = X.shape
        D = np.mean(X - self.A @ X, axis=1)
        self.B = scipy.linalg.inv(np.eye(n_variables) - self.A) @ D

    def fit_parameter_omega(self, X):
        n_variables, n_samples = X.shape
        Xc = X - self.B[:, None]
        Xc_lag = np.roll(Xc, 1)
        Z_back = Xc - self.A @ Xc_lag
        Z_back[:, 0] = 0
        self.omega = (Z_back @ Z_back.T) / n_samples
        self.omega_inv = invert_robust(self.omega, epsilon=1e-2)

    def fit_distribution(self, X):
        n_variables, n_samples = X.shape

        self.A = np.zeros((n_variables, n_variables))

        for n in range(5):
            self.fit_parameter_B(X)
            self.fit_parameter_A(X)
        self.fit_parameter_omega(X)

    def gradient_X_centered_loglik(self, Xc):
        Xc_back = np.roll(Xc, 1, axis=1)
        Xc_back[:, 0] = 0
        Z_back = Xc - self.A @ Xc_back
        Xc_fore = np.roll(Xc, -1, axis=1)
        Xc_fore[:, -1] = 0
        Z_fore = Xc_fore - self.A @ Xc
        return -self.omega_inv @ Z_back + self.A.T @ self.omega_inv @ Z_fore

    def _maximize_likelihood(self, X: ArrayLike, dt=1e-2) -> ArrayLike:
        """
        Get the argmax of a posterior distribution.

        Parameters
        ----------
        X : ArrayLike
            Input numpy array.

        Returns
        -------
        ArrayLike
            DataFrame with imputed values.
        """
        Xc = X - self.B[:, None]
        for n_optim in range(1000):
            Xc += dt * self.gradient_X_centered_loglik(Xc)
        return Xc + self.B[:, None]

    def _sample_ou(
        self,
        X: ArrayLike,
        mask_na: ArrayLike,
    ) -> ArrayLike:
        """
        Samples the Gaussian distribution under the constraint that not na values must remain
        unchanged, using a projected Ornstein-Uhlenbeck process.
        The sampled distribution tends to the target one in the limit dt -> 0 and
        n_iter_ou x dt -> infty.
        Called by `impute_sample_ts`.
        X = A X_t-1 + B + E where E ~ N(0, omega)

        Parameters
        ----------
        df : ArrayLike
            Inital dataframe to be imputed, which should have been already imputed using a simple
            method. This first imputation will be used as an initial guess.
        mask_na : ArrayLike
            Boolean dataframe indicating which coefficients should be resampled.
        n_iter_ou : int
            Number of iterations for the OU process, a large value decreases the sample bias
            but increases the computation time.
        ampli : float
            Amplification of the noise, if less than 1 the variance is reduced. By default, 1.

        Returns
        -------
        ArrayLike
            DataFrame after Ornstein-Uhlenbeck process.
        """
        n_variables, n_samples = X.shape

        X_init = X.copy()
        gamma = np.diagonal(self.omega)[:, None]
        Xc = X - self.B[:, None]
        Xc_init = X_init - self.B[:, None]
        for iter_ou in range(self.n_iter_ou):
            noise = self.ampli * self.rng.normal(0, 1, size=(n_variables, n_samples))
            grad_X = self.gradient_X_centered_loglik(Xc)

            Xc = Xc + self.dt * gamma * grad_X + np.sqrt(2 * gamma * self.dt) * noise

            Xc[~mask_na] = Xc_init[~mask_na]
        X = Xc + self.B[:, None]

        self.fit_distribution(X)

        return X<|MERGE_RESOLUTION|>--- conflicted
+++ resolved
@@ -14,11 +14,7 @@
 logger = logging.getLogger(__name__)
 
 
-<<<<<<< HEAD
-def _gradient_conjugue(A: ArrayLike, X: ArrayLike, tol: float = 1e-6) -> ArrayLike:
-=======
 def _gradient_conjugue(A: ArrayLike, X: ArrayLike) -> ArrayLike:
->>>>>>> bee7ff11
     """
     Minimize Tr(X.T AX) by imputing missing values.
     To this aim, we compute in parallel a gradient algorithm for each data.
@@ -29,11 +25,6 @@
         A array
     X : ArrayLike
         X array
-<<<<<<< HEAD
-    tol : float, optional
-        Tolerance, by default 1e-6
-=======
->>>>>>> bee7ff11
 
     Returns
     -------
@@ -86,11 +77,7 @@
     return scipy.linalg.inv(Meps)
 
 
-<<<<<<< HEAD
-class ImputeEM(_BaseImputer):  # type: ignore
-=======
 class EM(BaseEstimator, TransformerMixin):
->>>>>>> bee7ff11
     """
     Imputation of missing values using a multivariate Gaussian model through EM optimization and
     using a projected Ornstein-Uhlenbeck process.
@@ -142,11 +129,7 @@
         tolerance: Optional[float] = 1e-4,
         stagnation_threshold: Optional[float] = 5e-3,
         stagnation_loglik: Optional[float] = 2,
-<<<<<<< HEAD
-    ) -> None:
-=======
     ):
->>>>>>> bee7ff11
 
         if strategy not in ["mle", "ou"]:
             raise Exception("strategy has to be 'mle' or 'ou'")
@@ -246,19 +229,11 @@
         for iter_em in range(self.max_iter_em):
 
             X_sample_last = self._sample_ou(X_sample_last, mask_na)
-<<<<<<< HEAD
-
-            if self._check_convergence():
-                logger.info(f"EM converged after {iter_em} iterations.")
-                break
-
-=======
 
             if self._check_convergence():
                 # print(f"EM converged after {iter_em} iterations.")
                 break
 
->>>>>>> bee7ff11
         self.dict_criteria_stop = {key: [] for key in self.dict_criteria_stop}
         self.X_sample_last = X_sample_last
         return self
@@ -297,10 +272,9 @@
         X_transformed = X_transformed.T
         X_transformed = self.scaler.inverse_transform(X_transformed)
         return X_transformed
-<<<<<<< HEAD
-
-
-class ImputeMultiNormalEM(ImputeEM):  # type: ignore
+
+
+class MultiNormalEM(EM):
     """
     Imputation of missing values using a multivariate Gaussian model through EM optimization and
     using a projected Ornstein-Uhlenbeck process.
@@ -383,93 +357,6 @@
         X : ArrayLike
             Input DataFrame.
 
-=======
-
-
-class MultiNormalEM(EM):
-    """
-    Imputation of missing values using a multivariate Gaussian model through EM optimization and
-    using a projected Ornstein-Uhlenbeck process.
-
-    Parameters
-    ----------
-    method : str
-        Method for imputation, choose among "sample" or "mle".
-    max_iter_em : int, optional
-        Maximum number of steps in the EM algorithm
-    n_iter_ou : int, optional
-        Number of iterations for the Gibbs sampling method (+ noise addition),
-        necessary for convergence, by default 50.
-    ampli : float, optional
-        Whether to sample the posterior (1)
-        or to maximise likelihood (0), by default 1.
-    random_state : int, optional
-        The seed of the pseudo random number generator to use, for reproductibility.
-    dt : float
-        Process integration time step, a large value increases the sample bias and can make
-        the algorithm unstable, but compensates for a smaller n_iter_ou. By default, 2e-2.
-
-    Attributes
-    ----------
-    X_intermediate : list
-        List of pd.DataFrame giving the results of the EM process as function of the
-        iteration number.
-
-    Examples
-    --------
-    >>> import numpy as np
-    >>> import pandas as pd
-    >>> from qolmat.imputations.em_sampler import ImputeEM
-    >>> imputor = ImputeEM(strategy="sample")
-    >>> X = pd.DataFrame(data=[[1, 1, 1, 1],
-    >>>                        [np.nan, np.nan, 3, 2],
-    >>>                        [1, 2, 2, 1], [2, 2, 2, 2]],
-    >>>                        columns=["var1", "var2", "var3", "var4"])
-    >>> imputor.fit_transform(X)
-    """
-
-    def __init__(
-        self,
-        strategy: Optional[str] = "mle",
-        max_iter_em: Optional[int] = 200,
-        n_iter_ou: Optional[int] = 50,
-        ampli: Optional[int] = 1,
-        random_state: Optional[int] = 123,
-        dt: Optional[float] = 2e-2,
-        tolerance: Optional[float] = 1e-4,
-        stagnation_threshold: Optional[float] = 5e-3,
-        stagnation_loglik: Optional[float] = 1e1,
-    ) -> None:
-
-        super().__init__(
-            strategy,
-            max_iter_em,
-            n_iter_ou,
-            ampli,
-            random_state,
-            dt,
-            stagnation_threshold,
-            stagnation_loglik,
-        )
-        self.tolerance = tolerance
-
-        self.dict_criteria_stop = {"logliks": [], "means": [], "covs": []}
-
-    def fit_distribution(self, X):
-        self.means = np.mean(X, axis=1)
-        self.cov = np.cov(X)
-        self.cov_inv = invert_robust(self.cov, epsilon=1e-2)
-
-    def _maximize_likelihood(self, X: ArrayLike) -> ArrayLike:
-        """
-        Get the argmax of a posterior distribution.
-
-        Parameters
-        ----------
-        X : ArrayLike
-            Input DataFrame.
-
->>>>>>> bee7ff11
         Returns
         -------
         ArrayLike
@@ -599,11 +486,7 @@
         return min_diff_reached or min_diff_stable or max_loglik
 
 
-<<<<<<< HEAD
-class ImputeVAR1EM(ImputeEM):  # type: ignore
-=======
 class VAR1EM(EM):
->>>>>>> bee7ff11
     """
     Imputation of missing values using a vector autoregressive model through EM optimization and
     using a projected Ornstein-Uhlenbeck process.
