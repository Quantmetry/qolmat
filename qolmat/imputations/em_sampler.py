from __future__ import annotations

import logging
from typing import Optional
from warnings import WarningMessage

import numpy as np
import pandas as pd
import scipy
from numpy.typing import ArrayLike
from sklearn.impute._base import _BaseImputer
from sklearn.preprocessing import StandardScaler

logger = logging.getLogger(__name__)


def _gradient_conjugue(A: ArrayLike, X: ArrayLike, tol: float = 1e-6) -> ArrayLike:
    """
    Minimize Tr(X.T AX) by imputing missing values.
    To this aim, we compute in parallel a gradient algorithm for each data.

    Parameters
    ----------
    A : ArrayLike
        A array
    X : ArrayLike
        X array
    tol : float, optional
        Tolerance, by default 1e-6

    Returns
    -------
    ArrayLike
        Minimized array.
    """
    index_imputed = np.isnan(X).any(axis=0)
    X_temp = X[:, index_imputed].copy()
    n_iter = np.isnan(X_temp).sum(axis=0).max()
    mask = np.isnan(X_temp)
    X_temp[mask] = 0
    b = -A @ X_temp
    b[~mask] = 0
    xn, pn, rn = np.zeros(X_temp.shape), b, b  # Initialisation
    for n in range(n_iter + 2):
        # if np.max(np.sum(rn**2)) < tol : # Condition de sortie " usuelle "
        #     X_temp[mask] = xn[mask]
        #     return X_temp.transpose()
        Apn = A @ pn
        Apn[~mask] = 0
        alphan = np.sum(rn**2, axis=0) / np.sum(pn * Apn, axis=0)
        alphan[np.isnan(alphan)] = 0  # we stop updating if convergence is reached for this date
        xn, rnp1 = xn + alphan * pn, rn - alphan * Apn
        betan = np.sum(rnp1**2, axis=0) / np.sum(rn**2, axis=0)
        betan[np.isnan(betan)] = 0  # we stop updating if convergence is reached for this date
        pn, rn = rnp1 + betan * pn, rnp1

    X_temp[mask] = xn[mask]
    X_final = X.copy()
    X_final[:, index_imputed] = X_temp

    return X_final


def invert_robust(M, epsilon=1e-2):
    # In case of inversibility problem, one can add a penalty term
    Meps = M - epsilon * (M - np.diag(M.diagonal()))
    if scipy.linalg.eigh(M)[0].min() < 0:
        print("---------------- FAILURE -------------")
        print(M.shape)
        print(M)
        print(scipy.linalg.eigh(M)[0].min())
        raise WarningMessage(
            f"Negative eigenvalue, some variables may be constant or colinear, "
            f"min value of {scipy.linalg.eigh(M)[0].min():.3g} found."
        )
    if np.abs(scipy.linalg.eigh(M)[0].min()) > 1e20:
        raise WarningMessage("Large eigenvalues, imputation may be inflated.")

    return scipy.linalg.inv(Meps)


class ImputeEM(_BaseImputer):  # type: ignore
    """
    Imputation of missing values using a multivariate Gaussian model through EM optimization and
    using a projected Ornstein-Uhlenbeck process.

    Parameters
    ----------
    method : str
        Method for imputation, choose among "sample" or "mle".
    max_iter_em : int, optional
        Maximum number of steps in the EM algorithm
    n_iter_ou : int, optional
        Number of iterations for the Gibbs sampling method (+ noise addition),
        necessary for convergence, by default 50.
    ampli : float, optional
        Whether to sample the posterior (1)
        or to maximise likelihood (0), by default 1.
    random_state : int, optional
        The seed of the pseudo random number generator to use, for reproductibility.
    rng : Generator
            Random number generator to be used, for reproducibility.

    Attributes
    ----------
    X_intermediate : list
        List of pd.DataFrame giving the results of the EM process as function of the
        iteration number.

    Examples
    --------
    >>> import numpy as np
    >>> import pandas as pd
    >>> from qolmat.imputations.em_sampler import ImputeEM
    >>> imputor = ImputeEM(strategy="sample")
    >>> X = pd.DataFrame(data=[[1, 1, 1, 1],
    >>>                        [np.nan, np.nan, 3, 2],
    >>>                        [1, 2, 2, 1], [2, 2, 2, 2]],
    >>>                        columns=["var1", "var2", "var3", "var4"])
    >>> imputor.fit_transform(X)
    """

    def __init__(
        self,
        strategy: Optional[str] = "mle",
        max_iter_em: Optional[int] = 200,
        n_iter_ou: Optional[int] = 50,
        ampli: Optional[int] = 1,
        random_state: Optional[int] = 123,
        dt: Optional[float] = 2e-2,
        tolerance: Optional[float] = 1e-4,
        stagnation_threshold: Optional[float] = 5e-3,
        stagnation_loglik: Optional[float] = 2,
    ) -> None:

        if strategy not in ["mle", "ou"]:
            raise Exception("strategy has to be 'mle' or 'ou'")

        self.strategy = strategy
        self.max_iter_em = max_iter_em
        self.n_iter_ou = n_iter_ou
        self.ampli = ampli
        self.random_state = random_state
        self.rng = np.random.default_rng(self.random_state)
        self.mask_outliers = None
        self.cov = None
        self.dt = dt
        self.convergence_threshold = tolerance
        self.stagnation_threshold = stagnation_threshold
        self.stagnation_loglik = stagnation_loglik
        self.scaler = StandardScaler()

        self.dict_criteria_stop = {}

    def _linear_interpolation(self, X: np.ndarray) -> np.ndarray:
        """
        Impute missing data with a linear interpolation, column-wise

        Parameters
        ----------
        X : np.ndarray
            array with missing values

        Returns
        -------
        X_interpolated : np.ndarray
            imputed array, by linear interpolation
        """
        n_rows, n_cols = X.shape
        indices = np.arange(n_cols)
        X_interpolated = X.copy()
        for i_row in range(n_rows):
            values = X[i_row]
            mask_isna = np.isnan(values)
            values_interpolated = np.interp(
                indices[mask_isna], indices[~mask_isna], values[~mask_isna]
            )
            X_interpolated[i_row, mask_isna] = values_interpolated
        return X_interpolated

    def _convert_numpy(self, X: ArrayLike) -> np.ndarray:
        """
        Convert X pd.DataFrame to an array for internal calculations.

        Parameters
        ----------
        X : ArrayLike
            Input Array.

        Returns
        -------
        np.ndarray
            Return Array.
        """
        if not isinstance(X, np.ndarray):
            if (not isinstance(X, pd.DataFrame)) & (not isinstance(X, list)):
                raise ValueError("Input array is not a list, np.array, nor pd.DataFrame.")
            X = X.to_numpy()
        return X

    def _check_convergence(self) -> bool:
        return False

    def fit(self, X: np.array):
        """
        Fit the statistical distribution with the input X array.

        Parameters
        ----------
        X : np.array
            Numpy array to be imputed
        """
        X = X.copy()
        self.hash_fit = hash(X.tobytes())
        if not isinstance(X, np.ndarray):
            raise AssertionError("Invalid type. X must be a np.ndarray.")

        if X.shape[0] < 2:
            raise AssertionError("Invalid dimensions: X must be of dimension (n,m) with m>1.")

        X = self.scaler.fit_transform(X)
        X = X.T

        mask_na = np.isnan(X)

        # first imputation
        X_sample_last = self._linear_interpolation(X)

        self.fit_distribution(X_sample_last)

        for iter_em in range(self.max_iter_em):

            X_sample_last = self._sample_ou(X_sample_last, mask_na)

            if self._check_convergence():
                logger.info(f"EM converged after {iter_em} iterations.")
                break

        self.dict_criteria_stop = {key: [] for key in self.dict_criteria_stop}
        self.X_sample_last = X_sample_last
        return self

    def transform(self, X: np.array) -> np.array:
        """
        Transform the input X array by imputing the missing values.

        Parameters
        ----------
        X : np.array
            Numpy array to be imputed

        Returns
        -------
        ArrayLike
            Final array after EM sampling.
        """

        if hash(X.tobytes()) == self.hash_fit:
            X = self.X_sample_last
        else:
            X = self.scaler.transform(X)
            X = X.T
            X = self._linear_interpolation(X)

        if self.strategy == "mle":
            X_transformed = self._maximize_likelihood(X)
        elif self.strategy == "ou":
            mask_na = np.isnan(X)
            X_transformed = self._sample_ou(X, mask_na)

        if np.all(np.isnan(X_transformed)):
            raise WarningMessage("Result contains NaN. This is a bug.")

        X_transformed = X_transformed.T
        X_transformed = self.scaler.inverse_transform(X_transformed)
        return X_transformed


class ImputeMultiNormalEM(ImputeEM):  # type: ignore
    """
    Imputation of missing values using a multivariate Gaussian model through EM optimization and
    using a projected Ornstein-Uhlenbeck process.

    Parameters
    ----------
    method : str
        Method for imputation, choose among "sample" or "mle".
    max_iter_em : int, optional
        Maximum number of steps in the EM algorithm
    n_iter_ou : int, optional
        Number of iterations for the Gibbs sampling method (+ noise addition),
        necessary for convergence, by default 50.
    ampli : float, optional
        Whether to sample the posterior (1)
        or to maximise likelihood (0), by default 1.
    random_state : int, optional
        The seed of the pseudo random number generator to use, for reproductibility.
    dt : float
        Process integration time step, a large value increases the sample bias and can make
        the algorithm unstable, but compensates for a smaller n_iter_ou. By default, 2e-2.

    Attributes
    ----------
    X_intermediate : list
        List of pd.DataFrame giving the results of the EM process as function of the
        iteration number.

    Examples
    --------
    >>> import numpy as np
    >>> import pandas as pd
    >>> from qolmat.imputations.em_sampler import ImputeEM
    >>> imputor = ImputeEM(strategy="sample")
    >>> X = pd.DataFrame(data=[[1, 1, 1, 1],
    >>>                        [np.nan, np.nan, 3, 2],
    >>>                        [1, 2, 2, 1], [2, 2, 2, 2]],
    >>>                        columns=["var1", "var2", "var3", "var4"])
    >>> imputor.fit_transform(X)
    """

    def __init__(
        self,
        strategy: Optional[str] = "mle",
        max_iter_em: Optional[int] = 200,
        n_iter_ou: Optional[int] = 50,
        ampli: Optional[int] = 1,
        random_state: Optional[int] = 123,
        dt: Optional[float] = 2e-2,
        tolerance: Optional[float] = 1e-4,
        stagnation_threshold: Optional[float] = 5e-3,
        stagnation_loglik: Optional[float] = 1e1,
    ) -> None:

        super().__init__(
            strategy,
            max_iter_em,
            n_iter_ou,
            ampli,
            random_state,
            dt,
            stagnation_threshold,
            stagnation_loglik,
        )
        self.tolerance = tolerance

        self.dict_criteria_stop = {"logliks": [], "means": [], "covs": []}

    def fit_distribution(self, X):
        self.means = np.mean(X, axis=1)
        self.cov = np.cov(X)
        self.cov_inv = invert_robust(self.cov, epsilon=1e-2)

    def _maximize_likelihood(self, X: ArrayLike) -> ArrayLike:
        """
        Get the argmax of a posterior distribution.

        Parameters
        ----------
        X : ArrayLike
            Input DataFrame.

        Returns
        -------
        ArrayLike
            DataFrame with imputed values.
        """
        X_center = X - self.means[:, None]
        X_imputed = _gradient_conjugue(self.cov_inv, X_center)
        X_imputed = self.means[:, None] + X_imputed
        return X_imputed

    def _sample_ou(
        self,
        X: ArrayLike,
        mask_na: ArrayLike,
    ) -> ArrayLike:
        """
        Samples the Gaussian distribution under the constraint that not na values must remain
        unchanged, using a projected Ornstein-Uhlenbeck process.
        The sampled distribution tends to the target one in the limit dt -> 0 and
        n_iter_ou x dt -> infty.
        Called by `impute_sample_ts`.

        Parameters
        ----------
        df : ArrayLike
            Inital dataframe to be imputed, which should have been already imputed using a simple
            method. This first imputation will be used as an initial guess.
        mask_na : ArrayLike
            Boolean dataframe indicating which coefficients should be resampled.
        n_iter_ou : int
            Number of iterations for the OU process, a large value decreases the sample bias
            but increases the computation time.
        ampli : float
            Amplification of the noise, if less than 1 the variance is reduced. By default, 1.

        Returns
        -------
        ArrayLike
            DataFrame after Ornstein-Uhlenbeck process.
        """
        n_samples, n_variables = X.shape

        X_init = X.copy()
        gamma = np.diagonal(self.cov)[:, None]
        list_means = []
        list_cov = []
        for iter_ou in range(self.n_iter_ou):
            noise = self.ampli * self.rng.normal(0, 1, size=(n_samples, n_variables))
            X_center = X - self.means[:, None]
            X = (
                X
                - gamma * self.cov_inv @ X_center * self.dt
                + noise * np.sqrt(2 * gamma * self.dt)
            )
            X[~mask_na] = X_init[~mask_na]
            if iter_ou > self.n_iter_ou - 50:
                list_means.append(np.mean(X, axis=1))
                list_cov.append(np.cov(X, bias=True))

        # MANOVA formula
        means_stack = np.stack(list_means, axis=1)
        self.means = np.mean(means_stack, axis=1)
        cov_stack = np.stack(list_cov, axis=2)
        self.cov = np.mean(cov_stack, axis=2) + np.cov(means_stack, bias=True)
        self.cov_inv = invert_robust(self.cov, epsilon=1e-2)

        # Stop criteria
        self.loglik = scipy.stats.multivariate_normal.logpdf(X.T, self.means, self.cov).mean()

        self.dict_criteria_stop["means"].append(self.means)
        self.dict_criteria_stop["covs"].append(self.cov)
        self.dict_criteria_stop["logliks"].append(self.loglik)

        return X

    def _check_convergence(self) -> bool:
        """Check if the EM algorithm has converged. Three criteria:
        1) if the differences between the estimates of the parameters (mean and covariance) is
        less than a threshold (min_diff_reached - convergence_threshold).
        2) if the difference of the consecutive differences of the estimates is less than a
        threshold, i.e. stagnates over the last 5 interactions (min_diff_stable -
        stagnation_threshold).
        3) if the likelihood of the data no longer increases,
        i.e. stagnates over the last 5 iterations (max_loglik - stagnation_loglik).

        Returns
        -------
        bool
            True/False if the algorithm has converged
        """

        list_means = self.dict_criteria_stop["means"]
        list_covs = self.dict_criteria_stop["covs"]
        list_logliks = self.dict_criteria_stop["logliks"]

        n_iter = len(list_means)

        min_diff_reached = (
            n_iter > 5
            and scipy.linalg.norm(list_means[-1] - list_means[-2], np.inf)
            < self.convergence_threshold
            and scipy.linalg.norm(list_covs[-1] - list_covs[-2], np.inf)
            < self.convergence_threshold
        )

        min_diff_stable = (
            n_iter > 10
            and min(
                [
                    scipy.linalg.norm(t - s, np.inf)
                    for s, t in zip(list_means[-6:], list_means[-5:])
                ]
            )
            < self.stagnation_threshold
            and min(
                [scipy.linalg.norm(t - s, np.inf) for s, t in zip(list_covs[-6:], list_covs[-5:])]
            )
            < self.stagnation_threshold
        )

<<<<<<< HEAD
        _, n = X.shape
        X_ = X.copy()
=======
        if n_iter > 10:
            logliks = pd.Series(list_logliks[-6:])
            max_loglik = min(abs(logliks.diff())) < self.stagnation_loglik
        else:
            max_loglik = False
>>>>>>> 5187f552

        return min_diff_reached or min_diff_stable or max_loglik


class ImputeVAR1EM(ImputeEM):  # type: ignore
    """
    Imputation of missing values using a vector autoregressive model through EM optimization and
    using a projected Ornstein-Uhlenbeck process.

    Parameters
    ----------
    method : str
        Method for imputation, choose among "sample" or "mle".
    max_iter_em : int, optional
        Maximum number of steps in the EM algorithm
    n_iter_ou : int, optional
        Number of iterations for the Gibbs sampling method (+ noise addition),
        necessary for convergence, by default 50.
    ampli : float, optional
        Whether to sample the posterior (1)
        or to maximise likelihood (0), by default 1.
    random_state : int, optional
        The seed of the pseudo random number generator to use, for reproductibility.

    Attributes
    ----------
    X_intermediate : list
        List of pd.DataFrame giving the results of the EM process as function of the
        iteration number.

    Examples
    --------
    >>> import numpy as np
    >>> import pandas as pd
    >>> from qolmat.imputations.em_sampler import ImputeEM
    >>> imputor = ImputeEM(strategy="sample")
    >>> X = pd.DataFrame(data=[[1, 1, 1, 1],
    >>>                        [np.nan, np.nan, 3, 2],
    >>>                        [1, 2, 2, 1], [2, 2, 2, 2]],
    >>>                        columns=["var1", "var2", "var3", "var4"])
    >>> imputor.fit_transform(X)
    """

    def __init__(
        self,
        strategy: Optional[str] = "mle",
        max_iter_em: Optional[int] = 200,
        n_iter_ou: Optional[int] = 50,
        ampli: Optional[int] = 1,
        random_state: Optional[int] = 123,
        dt: Optional[float] = 2e-2,
        tolerance: Optional[float] = 1e-4,
        stagnation_threshold: Optional[float] = 5e-3,
        stagnation_loglik: Optional[float] = 1e1,
    ) -> None:

        super().__init__(
            strategy,
            max_iter_em,
            n_iter_ou,
            ampli,
            random_state,
            dt,
            stagnation_threshold,
            stagnation_loglik,
        )
        self.tolerance = tolerance

    def fit_parameter_A(self, X):
        n_variables, n_samples = X.shape
        Xc = X - self.B[:, None]
        XX_lag = Xc[:, 1:] @ Xc[:, :-1].T
        XX = Xc @ Xc.T
        self.A = XX_lag @ invert_robust(XX, epsilon=1e-2)

    def fit_parameter_B(self, X):
        n_variables, n_samples = X.shape
        D = np.mean(X - self.A @ X, axis=1)
        self.B = scipy.linalg.inv(np.eye(n_variables) - self.A) @ D

    def fit_parameter_omega(self, X):
        n_variables, n_samples = X.shape
        Xc = X - self.B[:, None]
        Xc_lag = np.roll(Xc, 1)
        Z_back = Xc - self.A @ Xc_lag
        Z_back[:, 0] = 0
        self.omega = (Z_back @ Z_back.T) / n_samples
        self.omega_inv = invert_robust(self.omega, epsilon=1e-2)

    def fit_distribution(self, X):
        n_variables, n_samples = X.shape

        self.A = np.zeros((n_variables, n_variables))

        for n in range(5):
            self.fit_parameter_B(X)
            self.fit_parameter_A(X)
        self.fit_parameter_omega(X)

    def gradient_X_centered_loglik(self, Xc):
        Xc_back = np.roll(Xc, 1, axis=1)
        Xc_back[:, 0] = 0
        Z_back = Xc - self.A @ Xc_back
        Xc_fore = np.roll(Xc, -1, axis=1)
        Xc_fore[:, -1] = 0
        Z_fore = Xc_fore - self.A @ Xc
        return -self.omega_inv @ Z_back + self.A.T @ self.omega_inv @ Z_fore

    def _maximize_likelihood(self, X: ArrayLike, dt=1e-2) -> ArrayLike:
        """
        Get the argmax of a posterior distribution.

        Parameters
        ----------
        X : ArrayLike
            Input numpy array.

        Returns
        -------
        ArrayLike
            DataFrame with imputed values.
        """
        Xc = X - self.B[:, None]
        for n_optim in range(1000):
            Xc += dt * self.gradient_X_centered_loglik(Xc)
        return Xc + self.B[:, None]

    def _sample_ou(
        self,
        X: ArrayLike,
        mask_na: ArrayLike,
    ) -> ArrayLike:
        """
        Samples the Gaussian distribution under the constraint that not na values must remain
        unchanged, using a projected Ornstein-Uhlenbeck process.
        The sampled distribution tends to the target one in the limit dt -> 0 and
        n_iter_ou x dt -> infty.
        Called by `impute_sample_ts`.
        X = A X_t-1 + B + E where E ~ N(0, omega)

        Parameters
        ----------
        df : ArrayLike
            Inital dataframe to be imputed, which should have been already imputed using a simple
            method. This first imputation will be used as an initial guess.
        mask_na : ArrayLike
            Boolean dataframe indicating which coefficients should be resampled.
        n_iter_ou : int
            Number of iterations for the OU process, a large value decreases the sample bias
            but increases the computation time.
        ampli : float
            Amplification of the noise, if less than 1 the variance is reduced. By default, 1.

        Returns
        -------
        ArrayLike
            DataFrame after Ornstein-Uhlenbeck process.
        """
        n_variables, n_samples = X.shape

        X_init = X.copy()
        gamma = np.diagonal(self.omega)[:, None]
        Xc = X - self.B[:, None]
        Xc_init = X_init - self.B[:, None]
        for iter_ou in range(self.n_iter_ou):
            noise = self.ampli * self.rng.normal(0, 1, size=(n_variables, n_samples))
            grad_X = self.gradient_X_centered_loglik(Xc)

            Xc = Xc + self.dt * gamma * grad_X + np.sqrt(2 * gamma * self.dt) * noise

            Xc[~mask_na] = Xc_init[~mask_na]
        X = Xc + self.B[:, None]

        self.fit_distribution(X)

        return X<|MERGE_RESOLUTION|>--- conflicted
+++ resolved
@@ -79,7 +79,7 @@
     return scipy.linalg.inv(Meps)
 
 
-class ImputeEM(_BaseImputer):  # type: ignore
+class ImputeEM(BaseEstimator, TransformerMixin):
     """
     Imputation of missing values using a multivariate Gaussian model through EM optimization and
     using a projected Ornstein-Uhlenbeck process.
@@ -276,7 +276,7 @@
         return X_transformed
 
 
-class ImputeMultiNormalEM(ImputeEM):  # type: ignore
+class ImputeMultiNormalEM(ImputeEM):
     """
     Imputation of missing values using a multivariate Gaussian model through EM optimization and
     using a projected Ornstein-Uhlenbeck process.
@@ -479,21 +479,16 @@
             < self.stagnation_threshold
         )
 
-<<<<<<< HEAD
-        _, n = X.shape
-        X_ = X.copy()
-=======
         if n_iter > 10:
             logliks = pd.Series(list_logliks[-6:])
             max_loglik = min(abs(logliks.diff())) < self.stagnation_loglik
         else:
             max_loglik = False
->>>>>>> 5187f552
 
         return min_diff_reached or min_diff_stable or max_loglik
 
 
-class ImputeVAR1EM(ImputeEM):  # type: ignore
+class ImputeVAR1EM(ImputeEM):
     """
     Imputation of missing values using a vector autoregressive model through EM optimization and
     using a projected Ornstein-Uhlenbeck process.
